package xle

import org.gradle.api.DefaultTask
import org.gradle.api.tasks.incremental.IncrementalTaskInputs
import org.gradle.api.tasks.*

///////////////////////////////////////////////////////////////////////////////////////////////////

@groovy.transform.InheritConstructors
class TextureProcessError extends java.lang.Exception
{
}

///////////////////////////////////////////////////////////////////////////////////////////////////

class ProcessStep
{
	String getCommandLine(File input, File output)	{ return null; }
	boolean doCheckErrorStream()					{ return true; }

	boolean isIntermediate = false;
	String outputNamePostfix = "";

	static Closure makeIntermediateName = null;
    String asDestinationFileName(File i, String newExt, int intermediateIndex)
    {
        Object intName;
        if (makeIntermediateName != null)	intName = makeIntermediateName(i);
        else								intName = i.getPath();

        return intName.substring(0, intName.lastIndexOf('.')) + outputNamePostfix + (isIntermediate?"_${intermediateIndex}":"") + newExt;
    }
}

class TextureTask extends DefaultTask
{
    File input = null
	File output = null

	List<ProcessStep> steps = new ArrayList<ProcessStep>();
	Map<Integer, Integer> stepInputs = new HashMap<Integer, Integer>();

	@InputFiles
	List<File> getInputFiles()
	{
		def result = new ArrayList<File>();
		if (input) result.add(input);
		return result;
	}

    @OutputFiles
    List<File> getOutputFiles()
	{
		def result = new ArrayList<File>();
		for (int c=0; c<steps.size(); ++c)
			result.add(getOutputFile(c));
		return result;
	}

	File getOutputFile(int index)
	{
		if (index == steps.size()-1 && output) return output;
		return new File(steps[index].asDestinationFileName(input, ".dds", index));
	}

	static void checkProcessErrorStream(Process process, String operation)
	{
		if (process.getErrorStream().available() > 0)
        {
            def reader = new BufferedReader(new InputStreamReader(process.getErrorStream()));
            def builder = new StringBuilder();
            String line = null;
            while ((line = reader.readLine()) != null) {
                builder.append(line);
                builder.append(System.getProperty("line.separator"));
            }

                // Note that using TextureProcessError here causes a JVM exception in my
                // version of the JDK. It's fixed in a newer version; but let's just use
                // a basic exception, anyway
            throw new java.lang.Exception("${builder.toString()} << ${operation} >>")
        }
	}

	@TaskAction
    void run()
	{
			// Run each step one by one... Sometimes we create intermediate steps, which
			// are stored in temporary files

		for (int c=0; c<steps.size(); ++c) {
			def stepInput = input;
			def t = stepInputs[c];
			if (t != null) { stepInput = getOutputFile(t) }
			else if (c!=0) { stepInput = getOutputFile(c-1) }

			def stepOutput = getOutputFile(c)
			def cmdLine = steps[c].getCommandLine(stepInput, stepOutput)
			println cmdLine

			def process = cmdLine.execute()
			process.waitFor()

			if (steps[c].doCheckErrorStream())
				checkProcessErrorStream(process, "while processing texture from ${stepInput ? stepInput.getAbsolutePath() : "<no-input>"} to output file ${stepOutput.getAbsolutePath()}");
		}
	}

	/*
	@TaskAction
    void execute(IncrementalTaskInputs inputs)
    {
        println inputs.incremental ? "CHANGED inputs considered out of date"
                                   : "ALL inputs considered out of date"

        inputs.outOfDate { change ->
            def output = asDestinationFileName(change.file)
            def input = change.file.getAbsolutePath()
            def exe = getCommandLine(change.file, output);

            // println "out of date: ${input}"
            // println "writing to ${output}"
            println exe

            def process = exe.execute()
            process.waitFor()

			checkProcessErrorStream(process, "while processing texture from ${input} to output file ${output}");
        }

        inputs.removed { change ->
            println "removed: ${change.file.name}"
            new File(asDestinationFileName(change.file)).delete()
        }
    }
	*/

}

///////////////////////////////////////////////////////////////////////////////////////////////////

class TextureCompress extends ProcessStep
{
    @Input
    String compressionMode = "bc1";

    @Input
    String mipFilter = "kaiser"

    @Input
    String wrapping = "wrap"

    @Input
    boolean mips = true

	@Input
	boolean isNormalMap = false

	String getCommandLine(File input, File output)
	{
		return "nvcompress -nocuda -silent -$compressionMode -$wrapping ${mips?"-mipfilter $mipFilter":"-nomips"} ${isNormalMap?"-normal":""} ${input.getAbsolutePath()} ${output.getAbsolutePath()}";
	}
}

///////////////////////////////////////////////////////////////////////////////////////////////////

class TextureTransformStep extends ProcessStep
{
	String makeCommandLine(File output, String shader, String parameters)
	{
		return "TextureTransform o=${output.getAbsolutePath()}; s=${shader}; ~p; ${parameters}";
	}
}

class EquirectToCube extends TextureTransformStep
{
    @Input
    int faceSize = 1024

    @Input
    String format = "R16G16B16A16_FLOAT"

    @Input
    String shader = "main"

    String getCommandLine(File input, File output)
	{
		return makeCommandLine(
			output,
			"ToolsHelper/EquirectangularToCube.sh:${shader}",
			"Input=${input.getAbsolutePath()}; Dims={${faceSize*3}, ${faceSize*4}}; Format=${format}");
	}
}

///////////////////////////////////////////////////////////////////////////////////////////////////

class GenericTextureGen extends TextureTransformStep
{
    @Input
    String format = "R16G16B16A16_FLOAT"

    @Input
    String shader;

    @Input
    int width = 256;
    int height = 256;

	String getCommandLine(File input, File output)
	{
		return makeCommandLine(
			output, shader,
			"Dims={${width}, ${height}}; Format=${format}");
	}
}

///////////////////////////////////////////////////////////////////////////////////////////////////

class CompressWithTextureTransform extends TextureTransformStep
{
    @Input
    String format = "BC6H_UF16"
	
	String getCommandLine(File input, File output)
	{
		return makeCommandLine(output, "Compress", "Format=${format}; Input=${input.getAbsolutePath()}");
	}
}

///////////////////////////////////////////////////////////////////////////////////////////////////

class CubeMapGen extends ProcessStep
{
	String getCommandLine(File input, File output)
	{
		return "CubeMapGen ${input.getAbsolutePath()} -exit -exportCubeDDS -exportMipChain -edgeFixupWidth:0 -exportPixelFormat:A16B16G16R16F -exportFilename:${output.getAbsolutePath()}";
	}

	boolean doCheckErrorStream() { return false; }
}

class DiffuseCubeMapGen extends ProcessStep
{
	String getCommandLine(File input, File output)
	{
<<<<<<< HEAD
		return "ModifiedCubeMapGen ${input.getAbsolutePath()} -exit -IrradianceCubemap:180 -exportCubeDDS -exportMipChain -edgeFixupWidth:0 -exportPixelFormat:A16B16G16R16F -exportSize:32 -exportFilename:${output.getAbsolutePath()}";
=======
		return "ModifiedCubeMapGen ${input.getAbsolutePath()} -exit -IrradianceCubemap:180 -exportCubeDDS -edgeFixupWidth:0 -exportPixelFormat:A16B16G16R16F -exportSize:64 -exportFilename:${output.getAbsolutePath()}";
>>>>>>> 321627fd
	}

	boolean doCheckErrorStream() { return false; }
}

///////////////////////////////////////////////////////////////////////////////////////////////////

class SpecularIBLFilter extends TextureTransformStep
{
    @Input
    String format = "R32G32B32A32_FLOAT"
	
	@Input
    int faceSize = 512
	
	String getCommandLine(File input, File output)
	{
		return makeCommandLine(output, 
			"ToolsHelper/SplitSum.sh:EquiRectFilterGlossySpecular", 
			"MipCount=${(int)(Math.log(faceSize)/Math.log(2.0f))}; ArrayCount=6; PassCount=128; Input=${input}; Dims={${faceSize}, ${faceSize}}; Format=${format}");
	}
}

///////////////////////////////////////////////////////////////////////////////////////////////////

// 4bpp RGB default compression (with optional 1 bit alpha)
class BC1 extends TextureTask		{ BC1() { steps.add(new TextureCompress(compressionMode:"bc1")) } }
class BC1a extends TextureTask		{ BC1a() { steps.add(new TextureCompress(compressionMode:"bc1a")) } }

// 8bpp RGBA
// BC2: 4 bits/pixel quantized alpha
// BC3: 4 bits/pixel interpolated alpha
class BC2 extends TextureTask		{ BC2() { steps.add(new TextureCompress(compressionMode:"bc2")) } }
class BC3 extends TextureTask		{ BC3() { steps.add(new TextureCompress(compressionMode:"bc3")) } }

class NormalMap extends TextureTask { NormalMap() { steps.add(new TextureCompress(compressionMode:"bc5", mipFilter:"box", isNormalMap:true)) } }

class BC6 extends TextureTask		{ BC6() { steps.add(new TextureCompress(compressionMode:"bc6")) } }

// 8bpp RGB or RGBA
// high precision new format
class BC7 extends TextureTask		{ BC7() { steps.add(new TextureCompress(compressionMode:"bc7")) } }

class Lumi extends TextureTask		{ Lumi() { steps.add(new TextureCompress(compressionMode:"lumi")) } }

class RGB extends TextureTask		{ RGB() { steps.add(new TextureCompress(compressionMode:"rgb")) } }

///////////////////////////////////////////////////////////////////////////////////////////////////

class EquiRectEnv extends TextureTask
{
	EquiRectEnv()
	{
			// First, convert the input texture to a dds format 
			// (even though we're using nvcompress, the result will be in an uncompressed format)
		steps.add(new TextureCompress(compressionMode:"rgb", mips:false, isIntermediate:true));
	
			// Build the basic cubemap background
			// Use CubeMapGen to create mipmaps for the cubemap that are weighted for solid angle
			// Then compress the result into BC6H_UF16 format
		steps.add(new EquirectToCube(isIntermediate:true));
		steps.add(new CubeMapGen(isIntermediate:true));
		steps.add(new CompressWithTextureTransform(format: "BC6H_UF16"));
		
			// Use ModifiedCubeMapGen to create the diffuse IBL reflections
			// We will compress the result into BC6H_UF16 format
		steps.add(new DiffuseCubeMapGen(isIntermediate:true));
		stepInputs[4] = 1;
		steps.add(new CompressWithTextureTransform(format: "BC6H_UF16", outputNamePostfix:"_diffuse"));
		
			// Use TextureTransform to create the specular IBL reflections
			// Then compress the result into BC6H_UF16 format
		steps.add(new SpecularIBLFilter(isIntermediate:true));
		stepInputs[6] = 0;
		steps.add(new CompressWithTextureTransform(format: "BC6H_UF16", outputNamePostfix:"_specular"));
	}
}

class HemiEquiRectEnv extends TextureTask
{
	HemiEquiRectEnv()
	{
		steps.add(new TextureCompress(compressionMode:"rgb", mips:false, isIntermediate:true));
		steps.add(new EquirectToCube(isIntermediate:true, shader:"hemi"));
		steps.add(new CubeMapGen());
		steps.add(new DiffuseCubeMapGen(outputNamePostfix:"_diffuse"));
		stepInputs[3] = 1;
	}
}<|MERGE_RESOLUTION|>--- conflicted
+++ resolved
@@ -243,11 +243,7 @@
 {
 	String getCommandLine(File input, File output)
 	{
-<<<<<<< HEAD
 		return "ModifiedCubeMapGen ${input.getAbsolutePath()} -exit -IrradianceCubemap:180 -exportCubeDDS -exportMipChain -edgeFixupWidth:0 -exportPixelFormat:A16B16G16R16F -exportSize:32 -exportFilename:${output.getAbsolutePath()}";
-=======
-		return "ModifiedCubeMapGen ${input.getAbsolutePath()} -exit -IrradianceCubemap:180 -exportCubeDDS -edgeFixupWidth:0 -exportPixelFormat:A16B16G16R16F -exportSize:64 -exportFilename:${output.getAbsolutePath()}";
->>>>>>> 321627fd
 	}
 
 	boolean doCheckErrorStream() { return false; }
@@ -263,7 +259,6 @@
 	@Input
     int faceSize = 512
 	
-	String getCommandLine(File input, File output)
 	{
 		return makeCommandLine(output, 
 			"ToolsHelper/SplitSum.sh:EquiRectFilterGlossySpecular", 
