// Copyright 2015 XLGAMES Inc.
//
// Distributed under the MIT License (See
// accompanying file "LICENSE" or the website
// http://www.opensource.org/licenses/mit-license.php)

#if !defined(LIGHT_DESC_H)
#define LIGHT_DESC_H

struct AmbientDesc
{
	float3	Colour;
	float 	SkyReflectionScale;
	float	SkyReflectionBlurriness;
	float	Dummy0, Dummy1, Dummy2;
};

struct RangeFogDesc
{
	float3 	Inscatter;
	float3	OpticalThickness;
};

struct LightDesc
<<<<<<< HEAD
{
    float3	Position; 		float	CutoffRange;
	float3	Diffuse; 		float	SourceRadiusX;
	float3	Specular; 		float	SourceRadiusY;
	float3	OrientationX; 	float	DiffuseWideningMin;
	float3	OrientationY; 	float	DiffuseWideningMax;
	float3	OrientationZ; 	uint	Dummy;
=======
{
    float3	Position; 		float	CutoffRange;
	float3	Diffuse; 		float	SourceRadiusX;
	float3	Specular; 		float	SourceRadiusY;
	float3	OrientationX; 	float	DiffuseWideningMin;
	float3	OrientationY; 	float	DiffuseWideningMax;
	float3	OrientationZ; 	uint	Dummy;
};

///////////////////////////////////////////////////////////////////////////////////////////////////
	//   structures used by resolvers...

struct CascadeAddress
{
	float4  frustumCoordinates;
	int     cascadeIndex;
	float4  miniProjection;
};

struct LightScreenDest
{
    int2 pixelCoords;
    uint sampleIndex;
>>>>>>> 321627fd
};

struct LightSampleExtra
{
    float screenSpaceOcclusion;
};

LightScreenDest LightScreenDest_Create(int2 pixelCoords, uint sampleIndex)
{
	LightScreenDest result;
	result.pixelCoords = pixelCoords;
	result.sampleIndex = sampleIndex;
	return result;
}

CascadeAddress CascadeAddress_Invalid()
{
	CascadeAddress result;
	result.cascadeIndex = -1;
	return result;
}

CascadeAddress CascadeAddress_Create(float4 frustumCoordinates, int cascadeIndex, float4 miniProjection)
{
	CascadeAddress result;
	result.cascadeIndex = cascadeIndex;
	result.frustumCoordinates = frustumCoordinates;
	result.miniProjection = miniProjection;
	return result;
}

#endif<|MERGE_RESOLUTION|>--- conflicted
+++ resolved
@@ -22,15 +22,6 @@
 };
 
 struct LightDesc
-<<<<<<< HEAD
-{
-    float3	Position; 		float	CutoffRange;
-	float3	Diffuse; 		float	SourceRadiusX;
-	float3	Specular; 		float	SourceRadiusY;
-	float3	OrientationX; 	float	DiffuseWideningMin;
-	float3	OrientationY; 	float	DiffuseWideningMax;
-	float3	OrientationZ; 	uint	Dummy;
-=======
 {
     float3	Position; 		float	CutoffRange;
 	float3	Diffuse; 		float	SourceRadiusX;
@@ -51,10 +42,8 @@
 };
 
 struct LightScreenDest
-{
     int2 pixelCoords;
     uint sampleIndex;
->>>>>>> 321627fd
 };
 
 struct LightSampleExtra
